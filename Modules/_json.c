--- conflicted
+++ resolved
@@ -409,13 +409,9 @@
                 }
             }
             /* Surrogate pair */
-<<<<<<< HEAD
-            if (Py_UNICODE_IS_HIGH_SURROGATE(c)) {
-=======
             if (Py_UNICODE_IS_HIGH_SURROGATE(c) && end + 6 < len &&
                 PyUnicode_READ(kind, buf, next++) == '\\' &&
                 PyUnicode_READ(kind, buf, next++) == 'u') {
->>>>>>> c93329b3
                 Py_UCS4 c2 = 0;
                 end += 6;
                 /* Decode 4 hex digits */
@@ -437,22 +433,10 @@
                             goto bail;
                     }
                 }
-<<<<<<< HEAD
-                if (!Py_UNICODE_IS_LOW_SURROGATE(c2)) {
-                    raise_errmsg("Unpaired high surrogate", pystr, end - 5);
-                    goto bail;
-                }
-                c = Py_UNICODE_JOIN_SURROGATES(c, c2);
-            }
-            else if (Py_UNICODE_IS_LOW_SURROGATE(c)) {
-                raise_errmsg("Unpaired low surrogate", pystr, end - 5);
-                goto bail;
-=======
                 if (Py_UNICODE_IS_LOW_SURROGATE(c2))
                     c = Py_UNICODE_JOIN_SURROGATES(c, c2);
                 else
                     end -= 6;
->>>>>>> c93329b3
             }
         }
         APPEND_OLD_CHUNK
