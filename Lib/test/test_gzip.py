#! /usr/bin/env python3
"""Test script for the gzip module.
"""

import unittest
from test import support
import os
import io
import struct
gzip = support.import_module('gzip')

data1 = b"""  int length=DEFAULTALLOC, err = Z_OK;
  PyObject *RetVal;
  int flushmode = Z_FINISH;
  unsigned long start_total_out;

"""

data2 = b"""/* zlibmodule.c -- gzip-compatible data compression */
/* See http://www.gzip.org/zlib/
/* See http://www.winimage.com/zLibDll for Windows */
"""


class UnseekableIO(io.BytesIO):
    def seekable(self):
        return False

    def tell(self):
        raise io.UnsupportedOperation

    def seek(self, *args):
        raise io.UnsupportedOperation


class TestGzip(unittest.TestCase):
    filename = support.TESTFN

    def setUp(self):
        support.unlink(self.filename)

    def tearDown(self):
        support.unlink(self.filename)


    def test_write(self):
        with gzip.GzipFile(self.filename, 'wb') as f:
            f.write(data1 * 50)

            # Try flush and fileno.
            f.flush()
            f.fileno()
            if hasattr(os, 'fsync'):
                os.fsync(f.fileno())
            f.close()

        # Test multiple close() calls.
        f.close()

    def test_read(self):
        self.test_write()
        # Try reading.
        with gzip.GzipFile(self.filename, 'r') as f:
            d = f.read()
        self.assertEqual(d, data1*50)

    def test_read1(self):
        self.test_write()
        blocks = []
        nread = 0
        with gzip.GzipFile(self.filename, 'r') as f:
            while True:
                d = f.read1()
                if not d:
                    break
                blocks.append(d)
                nread += len(d)
                # Check that position was updated correctly (see issue10791).
                self.assertEqual(f.tell(), nread)
        self.assertEqual(b''.join(blocks), data1 * 50)

    def test_io_on_closed_object(self):
        # Test that I/O operations on closed GzipFile objects raise a
        # ValueError, just like the corresponding functions on file objects.

        # Write to a file, open it for reading, then close it.
        self.test_write()
        f = gzip.GzipFile(self.filename, 'r')
        f.close()
        with self.assertRaises(ValueError):
            f.read(1)
        with self.assertRaises(ValueError):
            f.seek(0)
        with self.assertRaises(ValueError):
            f.tell()
        # Open the file for writing, then close it.
        f = gzip.GzipFile(self.filename, 'w')
        f.close()
        with self.assertRaises(ValueError):
            f.write(b'')
        with self.assertRaises(ValueError):
            f.flush()

    def test_append(self):
        self.test_write()
        # Append to the previous file
        with gzip.GzipFile(self.filename, 'ab') as f:
            f.write(data2 * 15)

        with gzip.GzipFile(self.filename, 'rb') as f:
            d = f.read()
        self.assertEqual(d, (data1*50) + (data2*15))

    def test_many_append(self):
        # Bug #1074261 was triggered when reading a file that contained
        # many, many members.  Create such a file and verify that reading it
        # works.
        with gzip.open(self.filename, 'wb', 9) as f:
            f.write(b'a')
        for i in range(0, 200):
            with gzip.open(self.filename, "ab", 9) as f: # append
                f.write(b'a')

        # Try reading the file
        with gzip.open(self.filename, "rb") as zgfile:
            contents = b""
            while 1:
                ztxt = zgfile.read(8192)
                contents += ztxt
                if not ztxt: break
        self.assertEqual(contents, b'a'*201)

    def test_buffered_reader(self):
        # Issue #7471: a GzipFile can be wrapped in a BufferedReader for
        # performance.
        self.test_write()

        with gzip.GzipFile(self.filename, 'rb') as f:
            with io.BufferedReader(f) as r:
                lines = [line for line in r]

        self.assertEqual(lines, 50 * data1.splitlines(keepends=True))

    def test_readline(self):
        self.test_write()
        # Try .readline() with varying line lengths

        with gzip.GzipFile(self.filename, 'rb') as f:
            line_length = 0
            while 1:
                L = f.readline(line_length)
                if not L and line_length != 0: break
                self.assertTrue(len(L) <= line_length)
                line_length = (line_length + 1) % 50

    def test_readlines(self):
        self.test_write()
        # Try .readlines()

        with gzip.GzipFile(self.filename, 'rb') as f:
            L = f.readlines()

        with gzip.GzipFile(self.filename, 'rb') as f:
            while 1:
                L = f.readlines(150)
                if L == []: break

    def test_seek_read(self):
        self.test_write()
        # Try seek, read test

        with gzip.GzipFile(self.filename) as f:
            while 1:
                oldpos = f.tell()
                line1 = f.readline()
                if not line1: break
                newpos = f.tell()
                f.seek(oldpos)  # negative seek
                if len(line1)>10:
                    amount = 10
                else:
                    amount = len(line1)
                line2 = f.read(amount)
                self.assertEqual(line1[:amount], line2)
                f.seek(newpos)  # positive seek

    def test_seek_whence(self):
        self.test_write()
        # Try seek(whence=1), read test

        with gzip.GzipFile(self.filename) as f:
            f.read(10)
            f.seek(10, whence=1)
            y = f.read(10)
        self.assertEqual(y, data1[20:30])

    def test_seek_write(self):
        # Try seek, write test
        with gzip.GzipFile(self.filename, 'w') as f:
            for pos in range(0, 256, 16):
                f.seek(pos)
                f.write(b'GZ\n')

    def test_mode(self):
        self.test_write()
        with gzip.GzipFile(self.filename, 'r') as f:
            self.assertEqual(f.myfileobj.mode, 'rb')

    def test_1647484(self):
        for mode in ('wb', 'rb'):
            with gzip.GzipFile(self.filename, mode) as f:
                self.assertTrue(hasattr(f, "name"))
                self.assertEqual(f.name, self.filename)

    def test_paddedfile_getattr(self):
        self.test_write()
        with gzip.GzipFile(self.filename, 'rb') as f:
            self.assertTrue(hasattr(f.fileobj, "name"))
            self.assertEqual(f.fileobj.name, self.filename)

    def test_mtime(self):
        mtime = 123456789
        with gzip.GzipFile(self.filename, 'w', mtime = mtime) as fWrite:
            fWrite.write(data1)
        with gzip.GzipFile(self.filename) as fRead:
            dataRead = fRead.read()
            self.assertEqual(dataRead, data1)
            self.assertTrue(hasattr(fRead, 'mtime'))
            self.assertEqual(fRead.mtime, mtime)

    def test_metadata(self):
        mtime = 123456789

        with gzip.GzipFile(self.filename, 'w', mtime = mtime) as fWrite:
            fWrite.write(data1)

        with open(self.filename, 'rb') as fRead:
            # see RFC 1952: http://www.faqs.org/rfcs/rfc1952.html

            idBytes = fRead.read(2)
            self.assertEqual(idBytes, b'\x1f\x8b') # gzip ID

            cmByte = fRead.read(1)
            self.assertEqual(cmByte, b'\x08') # deflate

            flagsByte = fRead.read(1)
            self.assertEqual(flagsByte, b'\x08') # only the FNAME flag is set

            mtimeBytes = fRead.read(4)
            self.assertEqual(mtimeBytes, struct.pack('<i', mtime)) # little-endian

            xflByte = fRead.read(1)
            self.assertEqual(xflByte, b'\x02') # maximum compression

            osByte = fRead.read(1)
            self.assertEqual(osByte, b'\xff') # OS "unknown" (OS-independent)

            # Since the FNAME flag is set, the zero-terminated filename follows.
            # RFC 1952 specifies that this is the name of the input file, if any.
            # However, the gzip module defaults to storing the name of the output
            # file in this field.
            expected = self.filename.encode('Latin-1') + b'\x00'
            nameBytes = fRead.read(len(expected))
            self.assertEqual(nameBytes, expected)

            # Since no other flags were set, the header ends here.
            # Rather than process the compressed data, let's seek to the trailer.
            fRead.seek(os.stat(self.filename).st_size - 8)

            crc32Bytes = fRead.read(4) # CRC32 of uncompressed data [data1]
            self.assertEqual(crc32Bytes, b'\xaf\xd7d\x83')

            isizeBytes = fRead.read(4)
            self.assertEqual(isizeBytes, struct.pack('<i', len(data1)))

    def test_with_open(self):
        # GzipFile supports the context management protocol
        with gzip.GzipFile(self.filename, "wb") as f:
            f.write(b"xxx")
        f = gzip.GzipFile(self.filename, "rb")
        f.close()
        try:
            with f:
                pass
        except ValueError:
            pass
        else:
            self.fail("__enter__ on a closed file didn't raise an exception")
        try:
            with gzip.GzipFile(self.filename, "wb") as f:
                1/0
        except ZeroDivisionError:
            pass
        else:
            self.fail("1/0 didn't raise an exception")

    def test_zero_padded_file(self):
        with gzip.GzipFile(self.filename, "wb") as f:
            f.write(data1 * 50)

        # Pad the file with zeroes
        with open(self.filename, "ab") as f:
            f.write(b"\x00" * 50)

        with gzip.GzipFile(self.filename, "rb") as f:
            d = f.read()
            self.assertEqual(d, data1 * 50, "Incorrect data in file")

    def test_non_seekable_file(self):
        uncompressed = data1 * 50
        buf = UnseekableIO()
        with gzip.GzipFile(fileobj=buf, mode="wb") as f:
            f.write(uncompressed)
        compressed = buf.getvalue()
        buf = UnseekableIO(compressed)
        with gzip.GzipFile(fileobj=buf, mode="rb") as f:
            self.assertEqual(f.read(), uncompressed)

    def test_peek(self):
        uncompressed = data1 * 200
        with gzip.GzipFile(self.filename, "wb") as f:
            f.write(uncompressed)

        def sizes():
            while True:
                for n in range(5, 50, 10):
                    yield n

        with gzip.GzipFile(self.filename, "rb") as f:
            f.max_read_chunk = 33
            nread = 0
            for n in sizes():
                s = f.peek(n)
                if s == b'':
                    break
                self.assertEqual(f.read(len(s)), s)
                nread += len(s)
            self.assertEqual(f.read(100), b'')
            self.assertEqual(nread, len(uncompressed))

<<<<<<< HEAD
    def test_textio_readlines(self):
        # Issue #10791: TextIOWrapper.readlines() fails when wrapping GzipFile.
        lines = (data1 * 50).decode("ascii").splitlines(keepends=True)
        self.test_write()
        with gzip.GzipFile(self.filename, 'r') as f:
            with io.TextIOWrapper(f, encoding="ascii") as t:
                self.assertEqual(t.readlines(), lines)
=======
    def test_fileobj_from_fdopen(self):
        # Issue #13781: Opening a GzipFile for writing fails when using a
        # fileobj created with os.fdopen().
        fd = os.open(self.filename, os.O_WRONLY | os.O_CREAT)
        with os.fdopen(fd, "wb") as f:
            with gzip.GzipFile(fileobj=f, mode="w") as g:
                pass
>>>>>>> 892b0b92

    # Testing compress/decompress shortcut functions

    def test_compress(self):
        for data in [data1, data2]:
            for args in [(), (1,), (6,), (9,)]:
                datac = gzip.compress(data, *args)
                self.assertEqual(type(datac), bytes)
                with gzip.GzipFile(fileobj=io.BytesIO(datac), mode="rb") as f:
                    self.assertEqual(f.read(), data)

    def test_decompress(self):
        for data in (data1, data2):
            buf = io.BytesIO()
            with gzip.GzipFile(fileobj=buf, mode="wb") as f:
                f.write(data)
            self.assertEqual(gzip.decompress(buf.getvalue()), data)
            # Roundtrip with compress
            datac = gzip.compress(data)
            self.assertEqual(gzip.decompress(datac), data)

def test_main(verbose=None):
    support.run_unittest(TestGzip)

if __name__ == "__main__":
    test_main(verbose=True)<|MERGE_RESOLUTION|>--- conflicted
+++ resolved
@@ -338,7 +338,6 @@
             self.assertEqual(f.read(100), b'')
             self.assertEqual(nread, len(uncompressed))
 
-<<<<<<< HEAD
     def test_textio_readlines(self):
         # Issue #10791: TextIOWrapper.readlines() fails when wrapping GzipFile.
         lines = (data1 * 50).decode("ascii").splitlines(keepends=True)
@@ -346,7 +345,7 @@
         with gzip.GzipFile(self.filename, 'r') as f:
             with io.TextIOWrapper(f, encoding="ascii") as t:
                 self.assertEqual(t.readlines(), lines)
-=======
+
     def test_fileobj_from_fdopen(self):
         # Issue #13781: Opening a GzipFile for writing fails when using a
         # fileobj created with os.fdopen().
@@ -354,7 +353,6 @@
         with os.fdopen(fd, "wb") as f:
             with gzip.GzipFile(fileobj=f, mode="w") as g:
                 pass
->>>>>>> 892b0b92
 
     # Testing compress/decompress shortcut functions
 
