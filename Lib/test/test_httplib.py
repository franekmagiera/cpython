--- conflicted
+++ resolved
@@ -61,16 +61,11 @@
             raise client.UnimplementedFileMode()
         # keep the file around so we can check how much was read from it
         self.file = self.fileclass(self.text)
-<<<<<<< HEAD
-        self.file.close = lambda:None #nerf close ()
-        return self.file
-=======
         self.file.close = self.file_close #nerf close ()
         return self.file
 
     def file_close(self):
         self.file_closed = True
->>>>>>> b491e052
 
     def close(self):
         pass
@@ -685,7 +680,22 @@
         conn.request('POST', '/', body)
         self.assertGreater(sock.sendall_calls, 1)
 
-<<<<<<< HEAD
+    def test_error_leak(self):
+        # Test that the socket is not leaked if getresponse() fails
+        conn = client.HTTPConnection('example.com')
+        response = None
+        class Response(client.HTTPResponse):
+            def __init__(self, *pos, **kw):
+                nonlocal response
+                response = self  # Avoid garbage collector closing the socket
+                client.HTTPResponse.__init__(self, *pos, **kw)
+        conn.response_class = Response
+        conn.sock = FakeSocket('')  # Emulate server dropping connection
+        conn.request('GET', '/')
+        self.assertRaises(client.BadStatusLine, conn.getresponse)
+        self.assertTrue(response.closed)
+        self.assertTrue(conn.sock.file_closed)
+
     def test_chunked_extension(self):
         extra = '3;foo=bar\r\n' + 'abc\r\n'
         expected = chunked_expected + b'abc'
@@ -918,23 +928,6 @@
         except:
             self.remainder = b"".join(data)
             raise
-=======
-    def test_error_leak(self):
-        # Test that the socket is not leaked if getresponse() fails
-        conn = client.HTTPConnection('example.com')
-        response = None
-        class Response(client.HTTPResponse):
-            def __init__(self, *pos, **kw):
-                nonlocal response
-                response = self  # Avoid garbage collector closing the socket
-                client.HTTPResponse.__init__(self, *pos, **kw)
-        conn.response_class = Response
-        conn.sock = FakeSocket('')  # Emulate server dropping connection
-        conn.request('GET', '/')
-        self.assertRaises(client.BadStatusLine, conn.getresponse)
-        self.assertTrue(response.closed)
-        self.assertTrue(conn.sock.file_closed)
->>>>>>> b491e052
 
 class OfflineTest(TestCase):
     def test_responses(self):
