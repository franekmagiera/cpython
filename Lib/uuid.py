r"""UUID objects (universally unique identifiers) according to RFC 4122.

This module provides immutable UUID objects (class UUID) and the functions
uuid1(), uuid3(), uuid4(), uuid5() for generating version 1, 3, 4, and 5
UUIDs as specified in RFC 4122.

If all you want is a unique ID, you should probably call uuid1() or uuid4().
Note that uuid1() may compromise privacy since it creates a UUID containing
the computer's network address.  uuid4() creates a random UUID.

Typical usage:

    >>> import uuid

    # make a UUID based on the host ID and current time
    >>> uuid.uuid1()    # doctest: +SKIP
    UUID('a8098c1a-f86e-11da-bd1a-00112444be1e')

    # make a UUID using an MD5 hash of a namespace UUID and a name
    >>> uuid.uuid3(uuid.NAMESPACE_DNS, 'python.org')
    UUID('6fa459ea-ee8a-3ca4-894e-db77e160355e')

    # make a random UUID
    >>> uuid.uuid4()    # doctest: +SKIP
    UUID('16fd2706-8baf-433b-82eb-8c7fada847da')

    # make a UUID using a SHA-1 hash of a namespace UUID and a name
    >>> uuid.uuid5(uuid.NAMESPACE_DNS, 'python.org')
    UUID('886313e1-3b8a-5372-9b90-0c9aee199e5d')

    # make a UUID from a string of hex digits (braces and hyphens ignored)
    >>> x = uuid.UUID('{00010203-0405-0607-0809-0a0b0c0d0e0f}')

    # convert a UUID to a string of hex digits in standard form
    >>> str(x)
    '00010203-0405-0607-0809-0a0b0c0d0e0f'

    # get the raw 16 bytes of the UUID
    >>> x.bytes
    b'\x00\x01\x02\x03\x04\x05\x06\x07\x08\t\n\x0b\x0c\r\x0e\x0f'

    # make a UUID from a 16-byte string
    >>> uuid.UUID(bytes=x.bytes)
    UUID('00010203-0405-0607-0809-0a0b0c0d0e0f')
"""

__author__ = 'Ka-Ping Yee <ping@zesty.ca>'

RESERVED_NCS, RFC_4122, RESERVED_MICROSOFT, RESERVED_FUTURE = [
    'reserved for NCS compatibility', 'specified in RFC 4122',
    'reserved for Microsoft compatibility', 'reserved for future definition']

int_ = int      # The built-in int type
bytes_ = bytes  # The built-in bytes type

class UUID(object):
    """Instances of the UUID class represent UUIDs as specified in RFC 4122.
    UUID objects are immutable, hashable, and usable as dictionary keys.
    Converting a UUID to a string with str() yields something in the form
    '12345678-1234-1234-1234-123456789abc'.  The UUID constructor accepts
    five possible forms: a similar string of hexadecimal digits, or a tuple
    of six integer fields (with 32-bit, 16-bit, 16-bit, 8-bit, 8-bit, and
    48-bit values respectively) as an argument named 'fields', or a string
    of 16 bytes (with all the integer fields in big-endian order) as an
    argument named 'bytes', or a string of 16 bytes (with the first three
    fields in little-endian order) as an argument named 'bytes_le', or a
    single 128-bit integer as an argument named 'int'.

    UUIDs have these read-only attributes:

        bytes       the UUID as a 16-byte string (containing the six
                    integer fields in big-endian byte order)

        bytes_le    the UUID as a 16-byte string (with time_low, time_mid,
                    and time_hi_version in little-endian byte order)

        fields      a tuple of the six integer fields of the UUID,
                    which are also available as six individual attributes
                    and two derived attributes:

            time_low                the first 32 bits of the UUID
            time_mid                the next 16 bits of the UUID
            time_hi_version         the next 16 bits of the UUID
            clock_seq_hi_variant    the next 8 bits of the UUID
            clock_seq_low           the next 8 bits of the UUID
            node                    the last 48 bits of the UUID

            time                    the 60-bit timestamp
            clock_seq               the 14-bit sequence number

        hex         the UUID as a 32-character hexadecimal string

        int         the UUID as a 128-bit integer

        urn         the UUID as a URN as specified in RFC 4122

        variant     the UUID variant (one of the constants RESERVED_NCS,
                    RFC_4122, RESERVED_MICROSOFT, or RESERVED_FUTURE)

        version     the UUID version number (1 through 5, meaningful only
                    when the variant is RFC_4122)
    """

    def __init__(self, hex=None, bytes=None, bytes_le=None, fields=None,
                       int=None, version=None):
        r"""Create a UUID from either a string of 32 hexadecimal digits,
        a string of 16 bytes as the 'bytes' argument, a string of 16 bytes
        in little-endian order as the 'bytes_le' argument, a tuple of six
        integers (32-bit time_low, 16-bit time_mid, 16-bit time_hi_version,
        8-bit clock_seq_hi_variant, 8-bit clock_seq_low, 48-bit node) as
        the 'fields' argument, or a single 128-bit integer as the 'int'
        argument.  When a string of hex digits is given, curly braces,
        hyphens, and a URN prefix are all optional.  For example, these
        expressions all yield the same UUID:

        UUID('{12345678-1234-5678-1234-567812345678}')
        UUID('12345678123456781234567812345678')
        UUID('urn:uuid:12345678-1234-5678-1234-567812345678')
        UUID(bytes='\x12\x34\x56\x78'*4)
        UUID(bytes_le='\x78\x56\x34\x12\x34\x12\x78\x56' +
                      '\x12\x34\x56\x78\x12\x34\x56\x78')
        UUID(fields=(0x12345678, 0x1234, 0x5678, 0x12, 0x34, 0x567812345678))
        UUID(int=0x12345678123456781234567812345678)

        Exactly one of 'hex', 'bytes', 'bytes_le', 'fields', or 'int' must
        be given.  The 'version' argument is optional; if given, the resulting
        UUID will have its variant and version set according to RFC 4122,
        overriding the given 'hex', 'bytes', 'bytes_le', 'fields', or 'int'.
        """

        if [hex, bytes, bytes_le, fields, int].count(None) != 4:
            raise TypeError('need one of hex, bytes, bytes_le, fields, or int')
        if hex is not None:
            hex = hex.replace('urn:', '').replace('uuid:', '')
            hex = hex.strip('{}').replace('-', '')
            if len(hex) != 32:
                raise ValueError('badly formed hexadecimal UUID string')
            int = int_(hex, 16)
        if bytes_le is not None:
            if len(bytes_le) != 16:
                raise ValueError('bytes_le is not a 16-char string')
            bytes = (bytes_(reversed(bytes_le[0:4])) +
                     bytes_(reversed(bytes_le[4:6])) +
                     bytes_(reversed(bytes_le[6:8])) +
                     bytes_le[8:])
        if bytes is not None:
            if len(bytes) != 16:
                raise ValueError('bytes is not a 16-char string')
            assert isinstance(bytes, bytes_), repr(bytes)
            int = int_.from_bytes(bytes, byteorder='big')
        if fields is not None:
            if len(fields) != 6:
                raise ValueError('fields is not a 6-tuple')
            (time_low, time_mid, time_hi_version,
             clock_seq_hi_variant, clock_seq_low, node) = fields
            if not 0 <= time_low < 1<<32:
                raise ValueError('field 1 out of range (need a 32-bit value)')
            if not 0 <= time_mid < 1<<16:
                raise ValueError('field 2 out of range (need a 16-bit value)')
            if not 0 <= time_hi_version < 1<<16:
                raise ValueError('field 3 out of range (need a 16-bit value)')
            if not 0 <= clock_seq_hi_variant < 1<<8:
                raise ValueError('field 4 out of range (need an 8-bit value)')
            if not 0 <= clock_seq_low < 1<<8:
                raise ValueError('field 5 out of range (need an 8-bit value)')
            if not 0 <= node < 1<<48:
                raise ValueError('field 6 out of range (need a 48-bit value)')
            clock_seq = (clock_seq_hi_variant << 8) | clock_seq_low
            int = ((time_low << 96) | (time_mid << 80) |
                   (time_hi_version << 64) | (clock_seq << 48) | node)
        if int is not None:
            if not 0 <= int < 1<<128:
                raise ValueError('int is out of range (need a 128-bit value)')
        if version is not None:
            if not 1 <= version <= 5:
                raise ValueError('illegal version number')
            # Set the variant to RFC 4122.
            int &= ~(0xc000 << 48)
            int |= 0x8000 << 48
            # Set the version number.
            int &= ~(0xf000 << 64)
            int |= version << 76
        self.__dict__['int'] = int

    def __eq__(self, other):
        if isinstance(other, UUID):
            return self.int == other.int
        return NotImplemented

    def __ne__(self, other):
        if isinstance(other, UUID):
            return self.int != other.int
        return NotImplemented

    # Q. What's the value of being able to sort UUIDs?
    # A. Use them as keys in a B-Tree or similar mapping.

    def __lt__(self, other):
        if isinstance(other, UUID):
            return self.int < other.int
        return NotImplemented

    def __gt__(self, other):
        if isinstance(other, UUID):
            return self.int > other.int
        return NotImplemented

    def __le__(self, other):
        if isinstance(other, UUID):
            return self.int <= other.int
        return NotImplemented

    def __ge__(self, other):
        if isinstance(other, UUID):
            return self.int >= other.int
        return NotImplemented

    def __hash__(self):
        return hash(self.int)

    def __int__(self):
        return self.int

    def __repr__(self):
        return 'UUID(%r)' % str(self)

    def __setattr__(self, name, value):
        raise TypeError('UUID objects are immutable')

    def __str__(self):
        hex = '%032x' % self.int
        return '%s-%s-%s-%s-%s' % (
            hex[:8], hex[8:12], hex[12:16], hex[16:20], hex[20:])

    @property
    def bytes(self):
        bytes = bytearray()
        for shift in range(0, 128, 8):
            bytes.insert(0, (self.int >> shift) & 0xff)
        return bytes_(bytes)

    @property
    def bytes_le(self):
        bytes = self.bytes
        return (bytes_(reversed(bytes[0:4])) +
                bytes_(reversed(bytes[4:6])) +
                bytes_(reversed(bytes[6:8])) +
                bytes[8:])

    @property
    def fields(self):
        return (self.time_low, self.time_mid, self.time_hi_version,
                self.clock_seq_hi_variant, self.clock_seq_low, self.node)

    @property
    def time_low(self):
        return self.int >> 96

    @property
    def time_mid(self):
        return (self.int >> 80) & 0xffff

    @property
    def time_hi_version(self):
        return (self.int >> 64) & 0xffff

    @property
    def clock_seq_hi_variant(self):
        return (self.int >> 56) & 0xff

    @property
    def clock_seq_low(self):
        return (self.int >> 48) & 0xff

    @property
    def time(self):
        return (((self.time_hi_version & 0x0fff) << 48) |
                (self.time_mid << 32) | self.time_low)

    @property
    def clock_seq(self):
        return (((self.clock_seq_hi_variant & 0x3f) << 8) |
                self.clock_seq_low)

    @property
    def node(self):
        return self.int & 0xffffffffffff

    @property
    def hex(self):
        return '%032x' % self.int

    @property
    def urn(self):
        return 'urn:uuid:' + str(self)

    @property
    def variant(self):
        if not self.int & (0x8000 << 48):
            return RESERVED_NCS
        elif not self.int & (0x4000 << 48):
            return RFC_4122
        elif not self.int & (0x2000 << 48):
            return RESERVED_MICROSOFT
        else:
            return RESERVED_FUTURE

    @property
    def version(self):
        # The version bits are only meaningful for RFC 4122 UUIDs.
        if self.variant == RFC_4122:
            return int((self.int >> 76) & 0xf)

def _find_mac(command, args, hw_identifiers, get_index):
    import os, shutil
    executable = shutil.which(command)
    if executable is None:
        path = os.pathsep.join(('/sbin', '/usr/sbin'))
        executable = shutil.which(command, path=path)
        if executable is None:
            return None

<<<<<<< HEAD
        try:
            # LC_ALL to get English output, 2>/dev/null to
            # prevent output on stderr
            cmd = 'LC_ALL=C %s %s 2>/dev/null' % (executable, args)
            with os.popen(cmd) as pipe:
                for line in pipe:
                    words = line.lower().split()
                    for i in range(len(words)):
                        if words[i] in hw_identifiers:
                            try:
                                return int(
                                    words[get_index(i)].replace(':', ''), 16)
                            except (ValueError, IndexError):
                                # Virtual interfaces, such as those provided by
                                # VPNs, do not have a colon-delimited MAC address
                                # as expected, but a 16-byte HWAddr separated by
                                # dashes. These should be ignored in favor of a
                                # real MAC address
                                pass
        except OSError:
            continue
    return None
=======
    try:
        # LC_MESSAGES to get English output, 2>/dev/null to
        # prevent output on stderr
        cmd = 'LC_MESSAGES=C %s %s 2>/dev/null' % (executable, args)
        with os.popen(cmd) as pipe:
            for line in pipe:
                words = line.lower().split()
                for i in range(len(words)):
                    if words[i] in hw_identifiers:
                        try:
                            return int(
                                words[get_index(i)].replace(':', ''), 16)
                        except (ValueError, IndexError):
                            # Virtual interfaces, such as those provided by
                            # VPNs, do not have a colon-delimited MAC address
                            # as expected, but a 16-byte HWAddr separated by
                            # dashes. These should be ignored in favor of a
                            # real MAC address
                            pass
    except IOError:
        pass
>>>>>>> 4be1e249

def _ifconfig_getnode():
    """Get the hardware address on Unix by running ifconfig."""

    # This works on Linux ('' or '-a'), Tru64 ('-av'), but not all Unixes.
    for args in ('', '-a', '-av'):
        mac = _find_mac('ifconfig', args, ['hwaddr', 'ether'], lambda i: i+1)
        if mac:
            return mac

    import socket
    ip_addr = socket.gethostbyname(socket.gethostname())

    # Try getting the MAC addr from arp based on our IP address (Solaris).
    mac = _find_mac('arp', '-an', [ip_addr], lambda i: -1)
    if mac:
        return mac

    # This might work on HP-UX.
    mac = _find_mac('lanscan', '-ai', ['lan0'], lambda i: 0)
    if mac:
        return mac

    return None

def _ipconfig_getnode():
    """Get the hardware address on Windows by running ipconfig.exe."""
    import os, re
    dirs = ['', r'c:\windows\system32', r'c:\winnt\system32']
    try:
        import ctypes
        buffer = ctypes.create_string_buffer(300)
        ctypes.windll.kernel32.GetSystemDirectoryA(buffer, 300)
        dirs.insert(0, buffer.value.decode('mbcs'))
    except:
        pass
    for dir in dirs:
        try:
            pipe = os.popen(os.path.join(dir, 'ipconfig') + ' /all')
        except OSError:
            continue
        else:
            for line in pipe:
                value = line.split(':')[-1].strip().lower()
                if re.match('([0-9a-f][0-9a-f]-){5}[0-9a-f][0-9a-f]', value):
                    return int(value.replace('-', ''), 16)
        finally:
            pipe.close()

def _netbios_getnode():
    """Get the hardware address on Windows using NetBIOS calls.
    See http://support.microsoft.com/kb/118623 for details."""
    import win32wnet, netbios
    ncb = netbios.NCB()
    ncb.Command = netbios.NCBENUM
    ncb.Buffer = adapters = netbios.LANA_ENUM()
    adapters._pack()
    if win32wnet.Netbios(ncb) != 0:
        return
    adapters._unpack()
    for i in range(adapters.length):
        ncb.Reset()
        ncb.Command = netbios.NCBRESET
        ncb.Lana_num = ord(adapters.lana[i])
        if win32wnet.Netbios(ncb) != 0:
            continue
        ncb.Reset()
        ncb.Command = netbios.NCBASTAT
        ncb.Lana_num = ord(adapters.lana[i])
        ncb.Callname = '*'.ljust(16)
        ncb.Buffer = status = netbios.ADAPTER_STATUS()
        if win32wnet.Netbios(ncb) != 0:
            continue
        status._unpack()
        bytes = status.adapter_address
        return ((bytes[0]<<40) + (bytes[1]<<32) + (bytes[2]<<24) +
                (bytes[3]<<16) + (bytes[4]<<8) + bytes[5])

# Thanks to Thomas Heller for ctypes and for his help with its use here.

# If ctypes is available, use it to find system routines for UUID generation.
# XXX This makes the module non-thread-safe!
_uuid_generate_random = _uuid_generate_time = _UuidCreate = None
try:
    import ctypes, ctypes.util

    # The uuid_generate_* routines are provided by libuuid on at least
    # Linux and FreeBSD, and provided by libc on Mac OS X.
    for libname in ['uuid', 'c']:
        try:
            lib = ctypes.CDLL(ctypes.util.find_library(libname))
        except:
            continue
        if hasattr(lib, 'uuid_generate_random'):
            _uuid_generate_random = lib.uuid_generate_random
        if hasattr(lib, 'uuid_generate_time'):
            _uuid_generate_time = lib.uuid_generate_time
            if _uuid_generate_random is not None:
                break  # found everything we were looking for

    # The uuid_generate_* functions are broken on MacOS X 10.5, as noted
    # in issue #8621 the function generates the same sequence of values
    # in the parent process and all children created using fork (unless
    # those children use exec as well).
    #
    # Assume that the uuid_generate functions are broken from 10.5 onward,
    # the test can be adjusted when a later version is fixed.
    import sys
    if sys.platform == 'darwin':
        import os
        if int(os.uname().release.split('.')[0]) >= 9:
            _uuid_generate_random = _uuid_generate_time = None

    # On Windows prior to 2000, UuidCreate gives a UUID containing the
    # hardware address.  On Windows 2000 and later, UuidCreate makes a
    # random UUID and UuidCreateSequential gives a UUID containing the
    # hardware address.  These routines are provided by the RPC runtime.
    # NOTE:  at least on Tim's WinXP Pro SP2 desktop box, while the last
    # 6 bytes returned by UuidCreateSequential are fixed, they don't appear
    # to bear any relationship to the MAC address of any network device
    # on the box.
    try:
        lib = ctypes.windll.rpcrt4
    except:
        lib = None
    _UuidCreate = getattr(lib, 'UuidCreateSequential',
                          getattr(lib, 'UuidCreate', None))
except:
    pass

def _unixdll_getnode():
    """Get the hardware address on Unix using ctypes."""
    _buffer = ctypes.create_string_buffer(16)
    _uuid_generate_time(_buffer)
    return UUID(bytes=bytes_(_buffer.raw)).node

def _windll_getnode():
    """Get the hardware address on Windows using ctypes."""
    _buffer = ctypes.create_string_buffer(16)
    if _UuidCreate(_buffer) == 0:
        return UUID(bytes=bytes_(_buffer.raw)).node

def _random_getnode():
    """Get a random node ID, with eighth bit set as suggested by RFC 4122."""
    import random
    return random.randrange(0, 1<<48) | 0x010000000000

_node = None

def getnode():
    """Get the hardware address as a 48-bit positive integer.

    The first time this runs, it may launch a separate program, which could
    be quite slow.  If all attempts to obtain the hardware address fail, we
    choose a random 48-bit number with its eighth bit set to 1 as recommended
    in RFC 4122.
    """

    global _node
    if _node is not None:
        return _node

    import sys
    if sys.platform == 'win32':
        getters = [_windll_getnode, _netbios_getnode, _ipconfig_getnode]
    else:
        getters = [_unixdll_getnode, _ifconfig_getnode]

    for getter in getters + [_random_getnode]:
        try:
            _node = getter()
        except:
            continue
        if _node is not None:
            return _node

_last_timestamp = None

def uuid1(node=None, clock_seq=None):
    """Generate a UUID from a host ID, sequence number, and the current time.
    If 'node' is not given, getnode() is used to obtain the hardware
    address.  If 'clock_seq' is given, it is used as the sequence number;
    otherwise a random 14-bit sequence number is chosen."""

    # When the system provides a version-1 UUID generator, use it (but don't
    # use UuidCreate here because its UUIDs don't conform to RFC 4122).
    if _uuid_generate_time and node is clock_seq is None:
        _buffer = ctypes.create_string_buffer(16)
        _uuid_generate_time(_buffer)
        return UUID(bytes=bytes_(_buffer.raw))

    global _last_timestamp
    import time
    nanoseconds = int(time.time() * 1e9)
    # 0x01b21dd213814000 is the number of 100-ns intervals between the
    # UUID epoch 1582-10-15 00:00:00 and the Unix epoch 1970-01-01 00:00:00.
    timestamp = int(nanoseconds/100) + 0x01b21dd213814000
    if _last_timestamp is not None and timestamp <= _last_timestamp:
        timestamp = _last_timestamp + 1
    _last_timestamp = timestamp
    if clock_seq is None:
        import random
        clock_seq = random.randrange(1<<14) # instead of stable storage
    time_low = timestamp & 0xffffffff
    time_mid = (timestamp >> 32) & 0xffff
    time_hi_version = (timestamp >> 48) & 0x0fff
    clock_seq_low = clock_seq & 0xff
    clock_seq_hi_variant = (clock_seq >> 8) & 0x3f
    if node is None:
        node = getnode()
    return UUID(fields=(time_low, time_mid, time_hi_version,
                        clock_seq_hi_variant, clock_seq_low, node), version=1)

def uuid3(namespace, name):
    """Generate a UUID from the MD5 hash of a namespace UUID and a name."""
    from hashlib import md5
    hash = md5(namespace.bytes + bytes(name, "utf-8")).digest()
    return UUID(bytes=hash[:16], version=3)

def uuid4():
    """Generate a random UUID."""

    # When the system provides a version-4 UUID generator, use it.
    if _uuid_generate_random:
        _buffer = ctypes.create_string_buffer(16)
        _uuid_generate_random(_buffer)
        return UUID(bytes=bytes_(_buffer.raw))

    # Otherwise, get randomness from urandom or the 'random' module.
    try:
        import os
        return UUID(bytes=os.urandom(16), version=4)
    except:
        import random
        bytes = bytes_(random.randrange(256) for i in range(16))
        return UUID(bytes=bytes, version=4)

def uuid5(namespace, name):
    """Generate a UUID from the SHA-1 hash of a namespace UUID and a name."""
    from hashlib import sha1
    hash = sha1(namespace.bytes + bytes(name, "utf-8")).digest()
    return UUID(bytes=hash[:16], version=5)

# The following standard UUIDs are for use with uuid3() or uuid5().

NAMESPACE_DNS = UUID('6ba7b810-9dad-11d1-80b4-00c04fd430c8')
NAMESPACE_URL = UUID('6ba7b811-9dad-11d1-80b4-00c04fd430c8')
NAMESPACE_OID = UUID('6ba7b812-9dad-11d1-80b4-00c04fd430c8')
NAMESPACE_X500 = UUID('6ba7b814-9dad-11d1-80b4-00c04fd430c8')<|MERGE_RESOLUTION|>--- conflicted
+++ resolved
@@ -320,30 +320,6 @@
         if executable is None:
             return None
 
-<<<<<<< HEAD
-        try:
-            # LC_ALL to get English output, 2>/dev/null to
-            # prevent output on stderr
-            cmd = 'LC_ALL=C %s %s 2>/dev/null' % (executable, args)
-            with os.popen(cmd) as pipe:
-                for line in pipe:
-                    words = line.lower().split()
-                    for i in range(len(words)):
-                        if words[i] in hw_identifiers:
-                            try:
-                                return int(
-                                    words[get_index(i)].replace(':', ''), 16)
-                            except (ValueError, IndexError):
-                                # Virtual interfaces, such as those provided by
-                                # VPNs, do not have a colon-delimited MAC address
-                                # as expected, but a 16-byte HWAddr separated by
-                                # dashes. These should be ignored in favor of a
-                                # real MAC address
-                                pass
-        except OSError:
-            continue
-    return None
-=======
     try:
         # LC_MESSAGES to get English output, 2>/dev/null to
         # prevent output on stderr
@@ -363,9 +339,8 @@
                             # dashes. These should be ignored in favor of a
                             # real MAC address
                             pass
-    except IOError:
+    except OSError:
         pass
->>>>>>> 4be1e249
 
 def _ifconfig_getnode():
     """Get the hardware address on Unix by running ifconfig."""
